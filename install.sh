--- conflicted
+++ resolved
@@ -3,12 +3,9 @@
 apt install cmake libglib2.0-dev libudev-dev libsystemd-dev libreadline-dev check libtool -y
 apt install gstreamer1.0-plugins-bad gstreamer1.0-libav gstreamer1.0-tools -y
 
-<<<<<<< HEAD
 apt install vlc -y
 
-=======
 rm -rf build/
->>>>>>> 66995ef0
 mkdir build
 cd build
 cmake -DCMAKE_INSTALL_PREFIX=/usr .. 
